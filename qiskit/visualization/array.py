# This code is part of Qiskit.
#
# (C) Copyright IBM 2017, 2020.
#
# This code is licensed under the Apache License, Version 2.0. You may
# obtain a copy of this license in the LICENSE.txt file in the root directory
# of this source tree or at http://www.apache.org/licenses/LICENSE-2.0.
#
# Any modifications or derivative works of this code must retain this
# copyright notice, and modified files need to carry a notice indicating
# that they have been altered from the originals.
"""
Tools to create LaTeX arrays.
"""

import math
from fractions import Fraction
import numpy as np


def _num_to_latex(num, precision=5):
    """Takes a complex number as input and returns a latex representation

        Args:
            num (numerical): The number to be converted to latex.
            precision (int): If the real or imaginary parts of num are not close
                             to an integer, the number of decimal places to round to

        Returns:
            str: Latex representation of num
    """
    # Result is combination of maximum 4 strings in the form:
    #     {common_facstring} ( {realstring} {operation} {imagstring}i )
    # common_facstring: A common factor between the real and imaginary part
    # realstring: The real part (inc. a negative sign if applicable)
    # operation: The operation between the real and imaginary parts ('+' or '-')
    # imagstring: Absolute value of the imaginary parts (i.e. not inc. any negative sign).
    # This function computes each of these strings and combines appropriately.

    r = np.real(num)
    i = np.imag(num)
    common_factor = None

    # try to factor out common terms in imaginary numbers
    if np.isclose(abs(r), abs(i)) and not np.isclose(r, 0) and not np.isclose(i, 0):
        common_factor = abs(r)
        r = r/common_factor
        i = i/common_factor

    common_terms = {
        1/math.sqrt(2): '\\tfrac{1}{\\sqrt{2}}',
        1/math.sqrt(3): '\\tfrac{1}{\\sqrt{3}}',
        math.sqrt(2/3): '\\sqrt{\\tfrac{2}{3}}',
        math.sqrt(3/4): '\\sqrt{\\tfrac{3}{4}}',
        1/math.sqrt(8): '\\tfrac{1}{\\sqrt{8}}'
    }

    def _proc_value(val):
        # This function converts a real value to a latex string
        # First, see if val is close to an integer:
        val_mod = np.mod(val, 1)
        if (np.isclose(val_mod, 0) or np.isclose(val_mod, 1)):
            # If so, return that integer
            return str(int(np.round(val)))
        # Otherwise, see if it matches one of the common terms
        for term, latex_str in common_terms.items():
            if np.isclose(abs(val), term):
                if val > 0:
                    return latex_str
                else:
                    return "-" + latex_str
        # try to factorise val nicely
        frac = Fraction(val).limit_denominator()
        num, denom = frac.numerator, frac.denominator
        if num + denom < 20:
            # If fraction is 'nice' return
            if val > 0:
                return f"\\tfrac{{{abs(num)}}}{{{abs(denom)}}}"
            else:
                return f"-\\tfrac{{{abs(num)}}}{{{abs(denom)}}}"
        else:
            # Failing everything else, return val as a decimal
            return "{:.{}f}".format(val, precision).rstrip("0")

    # Get string (or None) for common factor between real and imag
    if common_factor is None:
        common_facstring = None
    else:
        common_facstring = _proc_value(common_factor)

    # Get string for real part
    realstring = _proc_value(r)

    # Get string for both imaginary part and operation between real and imaginary parts
    if i > 0:
        operation = "+"
        imagstring = _proc_value(i)
    else:
        operation = "-"
        imagstring = _proc_value(-i)
    if imagstring == "1":
        imagstring = ""  # Don't want to return '1i', just 'i'

    # Now combine the strings appropriately:
    if imagstring == "0":
        return realstring  # realstring already contains the negative sign (if needed)
    if realstring == "0":
        # imagstring needs the negative sign adding
        if operation == "-":
            return f"-{imagstring}i"
        else:
            return f"{imagstring}i"
    if common_facstring is not None:
        return f"{common_facstring}({realstring} {operation} {imagstring}i)"
    else:
        return f"{realstring} {operation} {imagstring}i"


def _matrix_to_latex(matrix, precision=5, pretext="", max_size=(8, 8)):
    """Latex representation of a complex numpy array (with maximum dimension 2)

        Args:
            matrix (ndarray): The matrix to be converted to latex, must have dimension 2.
            precision (int): For numbers not close to integers, the number of decimal places
                             to round to.
            pretext (str): Latex string to be prepended to the latex, intended for labels.
            max_size (list(```int```)): Indexable containing two integers: Maximum width and maximum
                              height of output Latex matrix (including dots characters). If the
                              width and/or height of matrix exceeds the maximum, the centre values
                              will be replaced with dots. Maximum width or height must be greater
                              than 3.

        Returns:
            str: Latex representation of the matrix

        Raises:
            ValueError: If minimum value in max_size < 3
    """
    if min(max_size) < 3:
        raise ValueError("""Smallest value in max_size must be greater than or equal to 3""")

    out_string = f"\n{pretext}\n"
    out_string += "\\begin{bmatrix}\n"

    def _elements_to_latex(elements):
        # Takes a list of elements (a row) and creates a latex
        # string from it; Each element separated by `&`
        el_string = ""
        for el in elements:
            num_string = _num_to_latex(el, precision=precision)
            el_string += num_string + " & "
        el_string = el_string[:-2]  # remove trailing ampersands
        return el_string

    def _rows_to_latex(rows, max_width):
        # Takes a list of lists (list of 'rows') and creates a
        # latex string from it
        row_string = ""
        for r in rows:
            if len(r) <= max_width:
                row_string += _elements_to_latex(r)
            else:
                row_string += _elements_to_latex(r[:max_width//2])
                row_string += "& \\cdots & "
                row_string += _elements_to_latex(r[-max_width//2+1:])
            row_string += " \\\\\n "
        return row_string

    max_width, max_height = max_size
    if matrix.ndim == 1:
        out_string += _rows_to_latex([matrix], max_width)

    elif len(matrix) > max_height:
        # We need to truncate vertically, so we process the rows at the beginning
        # and end, and add a line of vertical elipse (dots) characters between them
        out_string += _rows_to_latex(matrix[:max_height//2], max_width)

        if max_width >= matrix.shape[1]:
            out_string += "\\vdots & "*matrix.shape[1]
        else:
            # In this case we need to add the diagonal dots in line with the column
            # of horizontal dots
            pre_vdots = max_width//2
            post_vdots = max_width//2 + np.mod(max_width, 2) - 1
            out_string += "\\vdots & "*pre_vdots
            out_string += "\\ddots & "
            out_string += "\\vdots & "*post_vdots

        out_string = out_string[:-2] + "\\\\\n "
        out_string += _rows_to_latex(matrix[-max_height//2+1:], max_width)

    else:
        out_string += _rows_to_latex(matrix, max_width)
    out_string += "\\end{bmatrix}\n"
    return out_string


def array_to_latex(array, precision=5, pretext="", source=False, max_size=8):
    """Latex representation of a complex numpy array (with dimension 1 or 2)

        Args:
            array (ndarray): The array to be converted to latex, must have dimension 1 or 2 and
                             contain only numerical data.
            precision (int): For numbers not close to integers or common terms, the number of
                             decimal places to round to.
            pretext (str): Latex string to be prepended to the latex, intended for labels.
            source (bool): If ``False``, will return IPython.display.Latex object. If display is
                           ``True``, will instead return the LaTeX source string.
            max_size (list(int) or int): The maximum size of the output Latex array.
                      * If list(```int```), then the 0th element of the list specifies the maximum
                        width (including dots characters) and the 1st specifies the maximum height
                        (also inc. dots characters).
                      * If a single ```int``` then this value sets the maximum width _and_ maximum
                        height.

        Returns:
            if ``source`` is ``True``:
                ``str``: LaTeX string representation of the array, wrapped in `$$`.
            else:
                ``IPython.display.Latex``: LaTeX representation of the array.

        Raises:
            TypeError: If array can not be interpreted as a numerical numpy array.
            ValueError: If the dimension of array is not 1 or 2.
            ImportError: If ``source`` is ``False`` and ``IPython.display.Latex`` cannot be
                         imported.
    """
    try:
        array = np.asarray(array)
        _ = array[0]+1  # Test first element contains numerical data
    except TypeError as err:
        raise TypeError("""array_to_latex can only convert numpy arrays containing numerical data,
        or types that can be converted to such arrays""") from err

    if array.ndim <= 2:
        if isinstance(max_size, int):
            max_size = (max_size, max_size)
        outstr = _matrix_to_latex(array, precision=precision, pretext=pretext, max_size=max_size)
    else:
        raise ValueError("array_to_latex can only convert numpy ndarrays of dimension 1 or 2")

    if source is False:
        try:
            from IPython.display import Latex
        except ImportError as err:
            raise ImportError(str(err) + ". Try `pip install ipython` (If you just want the LaTeX"
<<<<<<< HEAD
                                         " source string, set `source=True`).")
=======
                                         " source string, set `source=True`).") from err
>>>>>>> 6902c9e4
        return Latex(outstr)
    else:
        return outstr<|MERGE_RESOLUTION|>--- conflicted
+++ resolved
@@ -244,11 +244,7 @@
             from IPython.display import Latex
         except ImportError as err:
             raise ImportError(str(err) + ". Try `pip install ipython` (If you just want the LaTeX"
-<<<<<<< HEAD
-                                         " source string, set `source=True`).")
-=======
                                          " source string, set `source=True`).") from err
->>>>>>> 6902c9e4
         return Latex(outstr)
     else:
         return outstr