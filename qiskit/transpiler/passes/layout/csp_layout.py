# This code is part of Qiskit.
#
# (C) Copyright IBM 2019.
#
# This code is licensed under the Apache License, Version 2.0. You may
# obtain a copy of this license in the LICENSE.txt file in the root directory
# of this source tree or at http://www.apache.org/licenses/LICENSE-2.0.
#
# Any modifications or derivative works of this code must retain this
# copyright notice, and modified files need to carry a notice indicating
# that they have been altered from the originals.

"""A pass for choosing a Layout of a circuit onto a Coupling graph, as a
Constraint Satisfaction Problem. It tries to find a solution that fully
satisfy the circuit, i.e. no further swap is needed. If no solution is
found, no ``property_set['layout']`` is set.
"""
import random
import warnings
from time import time
import numpy as np
from itertools import chain
from copy import deepcopy
from constraint import Problem, RecursiveBacktrackingSolver, AllDifferentConstraint

from qiskit.transpiler.layout import Layout
from qiskit.transpiler.basepasses import AnalysisPass
from .layout_scorer import LayoutScorer


class CustomSolver(RecursiveBacktrackingSolver):
    """A wrap to RecursiveBacktrackingSolver to support ``call_limit``"""

    def __init__(self, call_limit=None, time_limit=None):
        self.call_limit = call_limit
        self.time_limit = time_limit
        self.call_current = None
        self.time_start = None
        self.time_current = None
        super().__init__()

    def limit_reached(self):
        """Checks if a limit is reached."""
        if self.call_current is not None:
            self.call_current += 1
            if self.call_current > self.call_limit:
                return True
        if self.time_start is not None:
            self.time_current = time() - self.time_start
            if self.time_current > self.time_limit:
                return True
        return False

    def getSolution(self,  # pylint: disable=invalid-name
                    domains, constraints, vconstraints):
        """Wrap RecursiveBacktrackingSolver.getSolution to add the limits."""
        if self.call_limit is not None:
            self.call_current = 0
        if self.time_limit is not None:
            self.time_start = time()
        return super().getSolution(domains, constraints, vconstraints)

    def getSolutions(self, # pylint: disable=invalid-name
                     domains, constraints, vconstraints):
        """Wrap RecursiveBacktrackingSolver.getSolutions to add the limits."""
        if self.call_limit is not None:
            self.call_current = 0
        if self.time_limit is not None:
            self.time_start = time()
        return super().getSolutions(domains, constraints, vconstraints)

    def recursiveBacktracking(self,  # pylint: disable=invalid-name
                              solutions, domains, vconstraints, assignments, single):
        """Like ``constraint.RecursiveBacktrackingSolver.recursiveBacktracking`` but
        limited in the amount of calls by ``self.call_limit`` """
        if self.limit_reached():
            return None
        return super().recursiveBacktracking(solutions, domains, vconstraints, assignments,
                                             single)


class CSPLayout(AnalysisPass):
    """If possible, chooses a Layout as a CSP, using backtracking."""

    def __init__(self, coupling_map, strict_direction=False, seed=None, call_limit=1000,
                 time_limit=10, iteration_limit=1, solution_limit=True, backend_prop=None):
        """If possible, chooses a Layout as a CSP, using backtracking.
        If not possible, does not set the layout property. In all the cases,
        the property `CSPLayout_stop_reason` will be added with one of the
        following values:
        * solution found: If a perfect layout was found.
        * nonexistent solution: If no perfect layout was found and every combination was checked.
        * call limit reached: If no perfect layout was found and the call limit was reached.
        * time limit reached: If no perfect layout was found and the time limit was reached.
        Args:
            coupling_map (Coupling): Directed graph representing a coupling map.
            strict_direction (bool): If True, considers the direction of the coupling map.
                                     Default is False.
            seed (int): Sets the seed of the PRNG.
            call_limit (int): Amount of times that
                ``constraint.RecursiveBacktrackingSolver.recursiveBacktracking`` will be called.
                None means no call limit. Default: 1000.
            time_limit (int): Amount of seconds that the pass will try to find a solution.
                None means no time limit. Default: 10 seconds.
            iteration_limit (int): Amount of iterations to do with introduction of virtual edges
            solution_limit (bool): Limit the number of solution, when true only obtain
                one solution from solver. Default: True.
            backend_prop (BackendProp): The properties of the backend, needed if solution_limit
                is turned off and a solution needs to be picked from the bunch. Default: None.
        Raises:
            Warning: "Can only check multiple solutions when backend properties are given. \
                      Defaulting to limiting solutions!"
        """
        super().__init__()
        self.coupling_map = coupling_map
        self.strict_direction = strict_direction
        self.call_limit = call_limit
        self.time_limit = time_limit
        self.iteration_limit = iteration_limit
        self.solution_limit = solution_limit
        self.backend_prop = backend_prop
        self.seed = seed

        random.seed(self.seed)

        self.layout_scorer = LayoutScorer(self.coupling_map, backend_prop=self.backend_prop)

        if self.time_limit is None and self.call_limit is None:
            self.csp_solver = RecursiveBacktrackingSolver()
        else:
            self.csp_solver = CustomSolver(call_limit=self.call_limit, time_limit=self.time_limit)

<<<<<<< HEAD
    def run(self, dag):
        coupling_map = deepcopy(self.coupling_map)
        logical_qubits = dag.qubits

        for it_level in range(self.iteration_limit):
            if it_level:
                coupling_map = self._extend_coupling_map(coupling_map)
            problem = self._get_csp_problem(dag, coupling_map)

            if self.solution_limit:
                solution_list = [problem.getSolution()]
            else:
                solution_list = problem.getSolutions()

            if not any(solution_list):
                stop_reason = 'iteration limit reached'
                if isinstance(self.csp_solver, CustomSolver):
                    if self.csp_solver.time_current is not None and self.csp_solver.time_current >= self.time_limit:
                        stop_reason = 'time limit reached'
                    elif self.csp_solver.call_current is not None and self.csp_solver.call_current >= self.call_limit:
                        stop_reason = 'call limit reached'

            else:
                stop_reason = 'solution found'
                if self.solution_limit:
                    solution = solution_list[0]
                else:
                    sol_layouts = [Layout({v: logical_qubits[k] for k, v in solution.items()})
                                                                for solution in solution_list]
                    layout_fidelities = [self.layout_scorer.evaluate(dag, layout) for layout in sol_layouts]
                    max_fid_idx = np.argsort(layout_fidelities)[-1]
                    solution = solution_list[max_fid_idx]

                self.property_set['layout'] = Layout({v: logical_qubits[k] for k, v in solution.items()})

            self.property_set['CSPLayout_stop_reason'] = stop_reason

    def _get_csp_problem(self, dag, coupling_map):
        """ Create a CSP Problem """
        logical_edges = self._get_logical_edges(dag)
        physical_edges = set(coupling_map.get_edges())

        problem = Problem(self.csp_solver)
        problem.addVariables(list(range(len(dag.qubits))),
                             self.coupling_map.physical_qubits)
        problem.addConstraint(AllDifferentConstraint())  # each wire is map to a single qbit
=======
        problem = Problem(solver)
        problem.addVariables(list(range(len(qubits))), self.coupling_map.physical_qubits)
        problem.addConstraint(AllDifferentConstraint())  # each wire is map to a single qubit
>>>>>>> 36fc3b6d

        if self.strict_direction:
            def constraint(control, target):
                return (control, target) in physical_edges
        else:
            def constraint(control, target):
                return (control, target) in physical_edges or (target, control) in physical_edges

        for edge in logical_edges:
            problem.addConstraint(constraint, [edge[0], edge[1]])

        return problem

    def _extend_coupling_map(self, coupling_map):
        """
        Extend the coupling_map
        By each iteration extend the map by new edges in distance 1
        """
        qubits = coupling_map.physical_qubits

        new_cpls = set()

        for q1 in qubits:
            q1_nextneighbors = chain(*[list(coupling_map.neighbors(q)) for q in coupling_map.neighbors(q1)])
            for q2 in q1_nextneighbors:
                if coupling_map.distance(q1, q2) == 2:
                    new_cpls.add((q1, q2))

        for q1, q2 in new_cpls:
            coupling_map.add_edge(q1, q2)
            coupling_map.add_edge(q2, q1)

        return coupling_map

    def _get_logical_edges(self, dag):
        """Extract the logical edges from the CNOT interactions"""
        logical_edges = set()
        for gate in dag.two_qubit_ops():
            logical_edges.add((dag.qubits.index(gate.qargs[0]),
                               dag.qubits.index(gate.qargs[1])))
        return logical_edges<|MERGE_RESOLUTION|>--- conflicted
+++ resolved
@@ -16,16 +16,11 @@
 found, no ``property_set['layout']`` is set.
 """
 import random
-import warnings
 from time import time
-import numpy as np
-from itertools import chain
-from copy import deepcopy
 from constraint import Problem, RecursiveBacktrackingSolver, AllDifferentConstraint
 
 from qiskit.transpiler.layout import Layout
 from qiskit.transpiler.basepasses import AnalysisPass
-from .layout_scorer import LayoutScorer
 
 
 class CustomSolver(RecursiveBacktrackingSolver):
@@ -60,15 +55,6 @@
             self.time_start = time()
         return super().getSolution(domains, constraints, vconstraints)
 
-    def getSolutions(self, # pylint: disable=invalid-name
-                     domains, constraints, vconstraints):
-        """Wrap RecursiveBacktrackingSolver.getSolutions to add the limits."""
-        if self.call_limit is not None:
-            self.call_current = 0
-        if self.time_limit is not None:
-            self.time_start = time()
-        return super().getSolutions(domains, constraints, vconstraints)
-
     def recursiveBacktracking(self,  # pylint: disable=invalid-name
                               solutions, domains, vconstraints, assignments, single):
         """Like ``constraint.RecursiveBacktrackingSolver.recursiveBacktracking`` but
@@ -83,15 +69,18 @@
     """If possible, chooses a Layout as a CSP, using backtracking."""
 
     def __init__(self, coupling_map, strict_direction=False, seed=None, call_limit=1000,
-                 time_limit=10, iteration_limit=1, solution_limit=True, backend_prop=None):
+                 time_limit=10):
         """If possible, chooses a Layout as a CSP, using backtracking.
+
         If not possible, does not set the layout property. In all the cases,
         the property `CSPLayout_stop_reason` will be added with one of the
         following values:
+
         * solution found: If a perfect layout was found.
         * nonexistent solution: If no perfect layout was found and every combination was checked.
         * call limit reached: If no perfect layout was found and the call limit was reached.
         * time limit reached: If no perfect layout was found and the time limit was reached.
+
         Args:
             coupling_map (Coupling): Directed graph representing a coupling map.
             strict_direction (bool): If True, considers the direction of the coupling map.
@@ -102,124 +91,54 @@
                 None means no call limit. Default: 1000.
             time_limit (int): Amount of seconds that the pass will try to find a solution.
                 None means no time limit. Default: 10 seconds.
-            iteration_limit (int): Amount of iterations to do with introduction of virtual edges
-            solution_limit (bool): Limit the number of solution, when true only obtain
-                one solution from solver. Default: True.
-            backend_prop (BackendProp): The properties of the backend, needed if solution_limit
-                is turned off and a solution needs to be picked from the bunch. Default: None.
-        Raises:
-            Warning: "Can only check multiple solutions when backend properties are given. \
-                      Defaulting to limiting solutions!"
         """
         super().__init__()
         self.coupling_map = coupling_map
         self.strict_direction = strict_direction
         self.call_limit = call_limit
         self.time_limit = time_limit
-        self.iteration_limit = iteration_limit
-        self.solution_limit = solution_limit
-        self.backend_prop = backend_prop
         self.seed = seed
 
-        random.seed(self.seed)
+    def run(self, dag):
+        qubits = dag.qubits
+        cxs = set()
 
-        self.layout_scorer = LayoutScorer(self.coupling_map, backend_prop=self.backend_prop)
+        for gate in dag.two_qubit_ops():
+            cxs.add((qubits.index(gate.qargs[0]),
+                     qubits.index(gate.qargs[1])))
+        edges = set(self.coupling_map.get_edges())
 
         if self.time_limit is None and self.call_limit is None:
-            self.csp_solver = RecursiveBacktrackingSolver()
+            solver = RecursiveBacktrackingSolver()
         else:
-            self.csp_solver = CustomSolver(call_limit=self.call_limit, time_limit=self.time_limit)
+            solver = CustomSolver(call_limit=self.call_limit, time_limit=self.time_limit)
 
-<<<<<<< HEAD
-    def run(self, dag):
-        coupling_map = deepcopy(self.coupling_map)
-        logical_qubits = dag.qubits
-
-        for it_level in range(self.iteration_limit):
-            if it_level:
-                coupling_map = self._extend_coupling_map(coupling_map)
-            problem = self._get_csp_problem(dag, coupling_map)
-
-            if self.solution_limit:
-                solution_list = [problem.getSolution()]
-            else:
-                solution_list = problem.getSolutions()
-
-            if not any(solution_list):
-                stop_reason = 'iteration limit reached'
-                if isinstance(self.csp_solver, CustomSolver):
-                    if self.csp_solver.time_current is not None and self.csp_solver.time_current >= self.time_limit:
-                        stop_reason = 'time limit reached'
-                    elif self.csp_solver.call_current is not None and self.csp_solver.call_current >= self.call_limit:
-                        stop_reason = 'call limit reached'
-
-            else:
-                stop_reason = 'solution found'
-                if self.solution_limit:
-                    solution = solution_list[0]
-                else:
-                    sol_layouts = [Layout({v: logical_qubits[k] for k, v in solution.items()})
-                                                                for solution in solution_list]
-                    layout_fidelities = [self.layout_scorer.evaluate(dag, layout) for layout in sol_layouts]
-                    max_fid_idx = np.argsort(layout_fidelities)[-1]
-                    solution = solution_list[max_fid_idx]
-
-                self.property_set['layout'] = Layout({v: logical_qubits[k] for k, v in solution.items()})
-
-            self.property_set['CSPLayout_stop_reason'] = stop_reason
-
-    def _get_csp_problem(self, dag, coupling_map):
-        """ Create a CSP Problem """
-        logical_edges = self._get_logical_edges(dag)
-        physical_edges = set(coupling_map.get_edges())
-
-        problem = Problem(self.csp_solver)
-        problem.addVariables(list(range(len(dag.qubits))),
-                             self.coupling_map.physical_qubits)
-        problem.addConstraint(AllDifferentConstraint())  # each wire is map to a single qbit
-=======
         problem = Problem(solver)
         problem.addVariables(list(range(len(qubits))), self.coupling_map.physical_qubits)
         problem.addConstraint(AllDifferentConstraint())  # each wire is map to a single qubit
->>>>>>> 36fc3b6d
 
         if self.strict_direction:
             def constraint(control, target):
-                return (control, target) in physical_edges
+                return (control, target) in edges
         else:
             def constraint(control, target):
-                return (control, target) in physical_edges or (target, control) in physical_edges
+                return (control, target) in edges or (target, control) in edges
 
-        for edge in logical_edges:
-            problem.addConstraint(constraint, [edge[0], edge[1]])
+        for pair in cxs:
+            problem.addConstraint(constraint, [pair[0], pair[1]])
 
-        return problem
+        random.seed(self.seed)
+        solution = problem.getSolution()
 
-    def _extend_coupling_map(self, coupling_map):
-        """
-        Extend the coupling_map
-        By each iteration extend the map by new edges in distance 1
-        """
-        qubits = coupling_map.physical_qubits
+        if solution is None:
+            stop_reason = 'nonexistent solution'
+            if isinstance(solver, CustomSolver):
+                if solver.time_current is not None and solver.time_current >= self.time_limit:
+                    stop_reason = 'time limit reached'
+                elif solver.call_current is not None and solver.call_current >= self.call_limit:
+                    stop_reason = 'call limit reached'
+        else:
+            stop_reason = 'solution found'
+            self.property_set['layout'] = Layout({v: qubits[k] for k, v in solution.items()})
 
-        new_cpls = set()
-
-        for q1 in qubits:
-            q1_nextneighbors = chain(*[list(coupling_map.neighbors(q)) for q in coupling_map.neighbors(q1)])
-            for q2 in q1_nextneighbors:
-                if coupling_map.distance(q1, q2) == 2:
-                    new_cpls.add((q1, q2))
-
-        for q1, q2 in new_cpls:
-            coupling_map.add_edge(q1, q2)
-            coupling_map.add_edge(q2, q1)
-
-        return coupling_map
-
-    def _get_logical_edges(self, dag):
-        """Extract the logical edges from the CNOT interactions"""
-        logical_edges = set()
-        for gate in dag.two_qubit_ops():
-            logical_edges.add((dag.qubits.index(gate.qargs[0]),
-                               dag.qubits.index(gate.qargs[1])))
-        return logical_edges+        self.property_set['CSPLayout_stop_reason'] = stop_reason