--- conflicted
+++ resolved
@@ -81,71 +81,20 @@
             self.solution_current = 0
         return super().getSolution(domains, constraints, vconstraints)
 
-<<<<<<< HEAD
-    def getSolutions(self,
-                     domains, constraints, vconstraints):
-        """ Wrap RecursiveBacktrackingSolver.getSolutions to add the limits."""
-        if self.call_limit is not None:
-            self.call_current = 0
-        if self.time_limit is not None:
-            self.time_start = time()
-        if self.solution_limit is not None:
-            self.solution_current = 0
-        return super().getSolutions(domains, constraints, vconstraints)
-
-    def recursiveBacktracking(self,  # pylint: disable=invalid-name
-                              solutions, domains, vconstraints, assignments, single):
-        """Like ``constraint.RecursiveBacktrackingSolver.recursiveBacktracking`` but
-        limited to the introduced limits """
-        if (
-                self.callLimitReached() or
-                self.timeLimitReached() or
-                self.solutionLimitReached(solutions)
-            ):
-            return solutions
-        return super().recursiveBacktracking(solutions, domains, vconstraints, assignments, single)
-
-
-class CustomConstraint(Constraint):
-    """Based on constraint.FunctionConstraint, reduces all the generality to check if a
-    2-sized-tuple (control, target) is in a set (edges).
-    """
-
-    def __init__(self, edges, assigned=True):
-        self._edges = edges
-        self._assigned = assigned
-
-    def __call__(self, variables, domains, assignments, forwardcheck=False):
-        parms = (assignments.get(variables[0], Unassigned),
-                 assignments.get(variables[1], Unassigned))
-        if Unassigned in parms:
-            return (self._assigned or parms in self._edges) and (
-                    not forwardcheck or
-                    parms == (Unassigned, Unassigned) or
-                    self.forwardCheck(variables, domains, assignments)
-            )
-        return parms in self._edges
-=======
     def recursiveBacktracking(self, solutions, domains, vconstraints, assignments, single):
         """Like ``constraint.RecursiveBacktrackingSolver.recursiveBacktracking`` but
         limited in the amount of calls by ``self.call_limit``"""
         if self.limit_reached():
             return None
         return super().recursiveBacktracking(solutions, domains, vconstraints, assignments, single)
->>>>>>> 62383eb9
 
 
 class CSPLayout(AnalysisPass):
     """If possible, chooses a Layout as a CSP, using backtracking."""
 
-<<<<<<< HEAD
-    def __init__(self, coupling_map, strict_direction=False, seed=None, call_limit=1000,
-                 time_limit=10, solution_limit=1, backend_properties=None):
-=======
     def __init__(
         self, coupling_map, strict_direction=False, seed=None, call_limit=1000, time_limit=10
     ):
->>>>>>> 62383eb9
         """If possible, chooses a Layout as a CSP, using backtracking.
         If not possible, does not set the layout property. In all the cases,
         the property `CSPLayout_stop_reason` will be added with one of the
@@ -192,20 +141,6 @@
                           "Defaulting to one solution!", RuntimeWarning)
 
     def run(self, dag):
-<<<<<<< HEAD
-        """ run the layout method """
-
-        if (
-                self.time_limit is None and
-                self.call_limit is None and
-                self.solution_limit == 1
-            ):
-            csp_solver = RecursiveBacktrackingSolver()
-        else:
-            csp_solver = CustomSolver(call_limit=self.call_limit, 
-                                      time_limit=self.time_limit,
-                                      solution_limit=self.solution_limit)
-=======
         """run the layout method"""
         qubits = dag.qubits
         cxs = set()
@@ -213,9 +148,6 @@
         for gate in dag.two_qubit_ops():
             cxs.add((qubits.index(gate.qargs[0]), qubits.index(gate.qargs[1])))
         edges = set(self.coupling_map.get_edges())
->>>>>>> 62383eb9
-
-        problem = self._get_csp_problem(dag, csp_solver)
 
         if self.solution_limit == 1:
             solution_list = [problem.getSolution()]
@@ -239,23 +171,6 @@
                 {v: dag.qubits[k] for k, v in solution.items()})
             self.property_set['CSPLayout_stop_reason'] = stop_reason
 
-<<<<<<< HEAD
-        else:
-            # solution_list is empty
-            stop_reason = 'nonexistent solution'
-            if (
-                    csp_solver.time_current is not None and
-                    csp_solver.time_current >= self.time_limit
-                ):
-                stop_reason = 'time limit reached'
-            elif (
-                    csp_solver.call_current is not None and
-                    csp_solver.call_current >= self.call_limit
-                ):
-                stop_reason = 'call limit reached'
-                
-        self.property_set['CSPLayout_stop_reason'] = stop_reason
-=======
         if self.strict_direction:
 
             def constraint(control, target):
@@ -265,36 +180,16 @@
 
             def constraint(control, target):
                 return (control, target) in edges or (target, control) in edges
->>>>>>> 62383eb9
-
-    def _get_csp_problem(self, dag, solver):
-        """ Create a CSP Problem """
-        logical_edges = set()
-        physical_edges = set()
 
         for gate in dag.two_qubit_ops():
             logical_edges.add((dag.qubits.index(gate.qargs[0]),
                                dag.qubits.index(gate.qargs[1])))
         physical_edges = set(self.coupling_map.get_edges())
 
-<<<<<<< HEAD
         if not self.strict_direction:
             logical_edges = {tuple(sorted(edge)) for edge in logical_edges}
             physical_edges = {tuple(sorted(edge)) for edge in physical_edges}
 
-        variables = list(range(len(dag.qubits)))
-        variable_domains = list(self.coupling_map.physical_qubits)
-        random.Random(self.seed).shuffle(variable_domains)
-
-        problem = Problem(solver)
-        problem.addVariables(variables, variable_domains)
-        problem.addConstraint(AllDifferentConstraint())  # each wire is map to a single qbit
-
-        for edge in logical_edges:
-            problem.addConstraint(CustomConstraint(physical_edges), (edge[0], edge[1]))
-
-        return problem
-=======
         if solution is None:
             stop_reason = "nonexistent solution"
             if isinstance(solver, CustomSolver):
@@ -308,5 +203,4 @@
             for reg in dag.qregs.values():
                 self.property_set["layout"].add_register(reg)
 
-        self.property_set["CSPLayout_stop_reason"] = stop_reason
->>>>>>> 62383eb9
+        self.property_set["CSPLayout_stop_reason"] = stop_reason