--- conflicted
+++ resolved
@@ -23,11 +23,7 @@
 
 try:
     import ipywidgets as widgets
-<<<<<<< HEAD
-except ImportError:
-=======
 except ImportError as ex:
->>>>>>> 6902c9e4
     raise ImportError('These functions  need ipywidgets. '
                       'Run "pip install ipywidgets" before.') from ex
 import qiskit
